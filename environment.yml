--- conflicted
+++ resolved
@@ -2,7 +2,7 @@
 channels:
   - conda-forge
 dependencies:
-  - deepsmiles
+  - deepsmiles=1.0.1
   - ele=0.1.0
   - foyer=0.7.7
   - garnett=0.7.1
@@ -19,13 +19,10 @@
   - pip=21.0
   - pytest
   - pytest-cov
-<<<<<<< HEAD
   - python=3.7
   - scipy=1.6.0
   - signac=1.6.0
   - signac-flow=0.12.0
-=======
->>>>>>> 5ac1545f
   - pip:
       - git+https://github.com/chrisjonesBSU/mbuild.git@hoomd_sim
       - git+https://github.com/cmelab/uli-init.git@0.0.2